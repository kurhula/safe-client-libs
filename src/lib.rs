// Copyright 2015 MaidSafe.net limited.
//
// This SAFE Network Software is licensed to you under (1) the MaidSafe.net Commercial License,
// version 1.0 or later, or (2) The General Public License (GPL), version 3, depending on which
// licence you accepted on initial access to the Software (the "Licences").
//
// By contributing code to the SAFE Network Software, or to this project generally, you agree to be
// bound by the terms of the MaidSafe Contributor Agreement, version 1.0.  This, along with the
// Licenses can be found in the root directory of this project at LICENSE, COPYING and CONTRIBUTOR.
//
// Unless required by applicable law or agreed to in writing, the SAFE Network Software distributed
// under the GPL Licence is distributed on an "AS IS" BASIS, WITHOUT WARRANTIES OR CONDITIONS OF ANY
// KIND, either express or implied.
//
// Please review the Licences for the specific language governing permissions and limitations
// relating to use of the SAFE Network Software.

#![crate_name = "maidsafe_client"]
#![crate_type = "lib"]
#![doc(html_logo_url = "http://maidsafe.net/img/Resources/branding/maidsafe_logo.fab2.png",
       html_favicon_url = "http://maidsafe.net/img/favicon.ico",
              html_root_url = "http://dirvine.github.io/dirvine/maidsafe_client/")]

///////////////////////////////////////////////////
//               LINT
///////////////////////////////////////////////////

#![forbid(bad_style, warnings)]

#![deny(deprecated, improper_ctypes, missing_docs, non_shorthand_field_patterns,
overflowing_literals, plugin_as_library, private_no_mangle_fns, private_no_mangle_statics,
raw_pointer_derive, stable_features, unconditional_recursion, unknown_lints, unsafe_code,
unsigned_negation, unused, unused_allocation, unused_attributes, unused_comparisons,
unused_features, unused_parens, while_true)]

#![warn(trivial_casts, trivial_numeric_casts, unused_extern_crates, unused_import_braces,
unused_qualifications, variant_size_differences)]

///////////////////////////////////////////////////

//! #Maidsafe-Client Library
//! [Project github page](https://github.com/maidsafe/maidsafe_client)

#![allow(variant_size_differences)]

extern crate cbor;
extern crate rand;
extern crate crypto;
extern crate routing;
extern crate sodiumoxide;
extern crate maidsafe_types;
extern crate lru_time_cache;
<<<<<<< HEAD
extern crate rustc_serialize;
extern crate self_encryption;

/// Maidsafe-Client Errors
pub mod errors;
=======

/// Macros defined for usage
#[macro_use]
mod macros;
>>>>>>> 019e007c
/// Self-Auth and Gateway Module
pub mod client;
/// Parse incoming data
pub mod data_parser;
<<<<<<< HEAD
/// Logic for StructuredData
pub mod structured_data_operations;

=======
/// Public and Private Id types
pub mod id;
/// All Maidsafe tagging should offset from this
pub const MAIDSAFE_TAG: u64 = 5483_000;
>>>>>>> 019e007c
/// Representation of input/output error
pub type IoError = std::io::Error;

/// CryptoError - To be removed
pub enum CryptoError {
    /// TODO
    SymmetricCryptoError(crypto::symmetriccipher::SymmetricCipherError),
    /// TODO
    BadBuffer,
    /// TODO
    Unknown,
}

impl From<crypto::symmetriccipher::SymmetricCipherError> for CryptoError {
    fn from(error : crypto::symmetriccipher::SymmetricCipherError) -> CryptoError {
        return CryptoError::SymmetricCryptoError(error);
    }
}

/// Under Construction - Will undergo lot of modification in upcoming sprint
pub enum MaidsafeError {
    /// Under Construction
    CryptoError(CryptoError),
    /// Under Construction
    EncodingError(cbor::CborError),
}

impl From<CryptoError> for MaidsafeError {
    fn from(error : CryptoError) -> MaidsafeError {
        return MaidsafeError::CryptoError(error);
    }
}

impl From<cbor::CborError> for MaidsafeError {
    fn from(error : cbor::CborError) -> MaidsafeError {
        return MaidsafeError::EncodingError(error);
    }
}

impl From<crypto::symmetriccipher::SymmetricCipherError> for MaidsafeError {
    fn from(error : crypto::symmetriccipher::SymmetricCipherError) -> MaidsafeError {
        return MaidsafeError::CryptoError(CryptoError::SymmetricCryptoError(error));
    }
}

/// Common utility functions grouped together
pub mod utility {
    /// Combined Asymmetric and Symmetric encryption. The data is encrypted using random Key and
    /// IV with Xsalsa-symmetric encryption. Random IV ensures that same plain text produces different
    /// cipher-texts for each fresh symmetric encryption. The Key and IV are then asymmetrically
    /// enrypted using Public-MAID and the whole thing is then serialised into a single Vec<u8>.
    pub fn hybrid_encrypt(plain_text: &[u8],
                          asym_nonce: &::sodiumoxide::crypto::box_::Nonce,
                          asym_public_key: &::sodiumoxide::crypto::box_::PublicKey,
                          asym_secret_key: &::sodiumoxide::crypto::box_::SecretKey) -> Result<Vec<u8>, ::errors::ClientError> {
        let sym_key = ::sodiumoxide::crypto::secretbox::gen_key();
        let sym_nonce = ::sodiumoxide::crypto::secretbox::gen_nonce();

        let mut asym_plain_text = [0u8; ::sodiumoxide::crypto::secretbox::KEYBYTES + ::sodiumoxide::crypto::secretbox::NONCEBYTES];
        for it in sym_key.0.iter().chain(sym_nonce.0.iter()).enumerate() {
            asym_plain_text[it.0] = *it.1;
        }

        let sym_cipher_text = ::sodiumoxide::crypto::secretbox::seal(plain_text, &sym_nonce, &sym_key);
        let asym_cipher_text = ::sodiumoxide::crypto::box_::seal(&asym_plain_text, asym_nonce, asym_public_key, asym_secret_key);

        let mut encoder = ::cbor::Encoder::from_memory();
        try!(encoder.encode(&[(asym_cipher_text, sym_cipher_text)]));

        Ok(encoder.into_bytes())
    }

    /// Reverse of hybrid_encrypt. Refer hybrid_encrypt.
    pub fn hybrid_decrypt(cipher_text: &[u8],
                          asym_nonce: &::sodiumoxide::crypto::box_::Nonce,
                          asym_public_key: &::sodiumoxide::crypto::box_::PublicKey,
                          asym_secret_key: &::sodiumoxide::crypto::box_::SecretKey) -> Result<Vec<u8>, ::errors::ClientError> {
        let mut decoder = ::cbor::Decoder::from_bytes(cipher_text);
        let (asym_cipher_text, sym_cipher_text): (Vec<u8>, Vec<u8>) = try!(try!(decoder.decode().next().ok_or(::errors::ClientError::UnsuccessfulEncodeDecode)));

        if let Some(asym_plain_text) = ::sodiumoxide::crypto::box_::open(&asym_cipher_text, asym_nonce, asym_public_key, asym_secret_key) {
            if asym_plain_text.len() != ::sodiumoxide::crypto::secretbox::KEYBYTES + ::sodiumoxide::crypto::secretbox::NONCEBYTES {
                Err(::errors::ClientError::AsymmetricDecipherFailure)
            } else {
                let mut sym_key = ::sodiumoxide::crypto::secretbox::Key([0u8; ::sodiumoxide::crypto::secretbox::KEYBYTES]);
                let mut sym_nonce = ::sodiumoxide::crypto::secretbox::Nonce([0u8; ::sodiumoxide::crypto::secretbox::NONCEBYTES]);

                for it in asym_plain_text.iter().take(::sodiumoxide::crypto::secretbox::KEYBYTES).enumerate() {
                    sym_key.0[it.0] = *it.1;
                }
                for it in asym_plain_text.iter().skip(::sodiumoxide::crypto::secretbox::KEYBYTES).enumerate() {
                    sym_nonce.0[it.0] = *it.1;
                }

                if let Some(sym_plain_text) = ::sodiumoxide::crypto::secretbox::open(&sym_cipher_text, &sym_nonce, &sym_key) {
                    Ok(sym_plain_text)
                } else {
                    Err(::errors::ClientError::SymmetricDecipherFailure)
                }
            }
        } else {
            Err(::errors::ClientError::AsymmetricDecipherFailure)
        }
    }

    #[allow(dead_code)]
    /// utility function to serialise an Encodable type
    pub fn serialise<T>(data: T) -> Vec<u8> where T : ::rustc_serialize::Encodable {
        let mut e = ::cbor::Encoder::from_memory();
        let _ = e.encode(&[data]);
        e.into_bytes()
    }

    #[allow(dead_code)]
    /// utility function to deserialise a ::data_parser::Parser
    pub fn deserialise_parser(data: Vec<u8>) -> ::data_parser::Parser {
        let mut d = ::cbor::Decoder::from_bytes(data);
        d.decode().next().unwrap().unwrap()
    }

    #[allow(dead_code)]
    /// utility function to deserialise a Decodable type
    pub fn deserialise<T>(data: Vec<u8>) -> T where T: ::rustc_serialize::Decodable {
        let mut d = ::cbor::Decoder::from_bytes(data);
        d.decode().next().unwrap().unwrap()
    }

    #[allow(dead_code)]
    /// Generates a random string for specified size
    pub fn generate_random_string(length: usize) -> String {
        (0..length).map(|_| ::rand::random::<char>()).collect()
    }

    #[allow(dead_code)]
    /// Generates a random PIN number
    pub fn generate_random_pin() -> u32 {
        ::rand::random::<u32>() % 10000
    }

    ///
    /// Returns true if both slices are equal in length, and have equal contents
    ///
    pub fn slice_equal<T: PartialEq>(lhs: &[T], rhs: &[T]) -> bool {
        lhs.len() == rhs.len() && lhs.iter().zip(rhs.iter()).all(|(a, b)| a == b)
    }
}<|MERGE_RESOLUTION|>--- conflicted
+++ resolved
@@ -50,34 +50,30 @@
 extern crate sodiumoxide;
 extern crate maidsafe_types;
 extern crate lru_time_cache;
-<<<<<<< HEAD
 extern crate rustc_serialize;
 extern crate self_encryption;
-
-/// Maidsafe-Client Errors
-pub mod errors;
-=======
 
 /// Macros defined for usage
 #[macro_use]
 mod macros;
->>>>>>> 019e007c
+
+/// Maidsafe-Client Errors
+pub mod errors;
+
+/// Public and Private Id types
+pub mod id;
 /// Self-Auth and Gateway Module
 pub mod client;
 /// Parse incoming data
 pub mod data_parser;
-<<<<<<< HEAD
 /// Logic for StructuredData
 pub mod structured_data_operations;
 
-=======
-/// Public and Private Id types
-pub mod id;
+/// Representation of input/output error
+pub type IoError = std::io::Error;
+
 /// All Maidsafe tagging should offset from this
 pub const MAIDSAFE_TAG: u64 = 5483_000;
->>>>>>> 019e007c
-/// Representation of input/output error
-pub type IoError = std::io::Error;
 
 /// CryptoError - To be removed
 pub enum CryptoError {

--- conflicted
+++ resolved
@@ -22,30 +22,18 @@
               html_root_url = "http://dirvine.github.io/dirvine/maidsafe_client/")]
 
 extern crate cbor;
+extern crate rand;
+extern crate time;
 extern crate crypto;
 extern crate routing;
 extern crate sodiumoxide;
-<<<<<<< HEAD
 extern crate rustc_serialize;
 
 extern crate maidsafe_types;
 extern crate lru_time_cache;
-=======
-extern crate time;
 extern crate self_encryption;
-extern crate rand;
 
-pub mod account;
-mod client;
 mod nfs;
-use std::sync::{Mutex, Arc, Condvar};
-use std::io::Error as IoError;
-use std::net::{SocketAddr};
-use std::str::FromStr;
-
-use cbor::{Decoder};
->>>>>>> 567362e7
-
 pub mod client;
 
 pub type IoError = std::io::Error;

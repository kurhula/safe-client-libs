--- conflicted
+++ resolved
@@ -44,11 +44,8 @@
     use safe_core::MockRouting;
     use safe_core::ipc::{IpcError, Permission};
     use safe_core::ipc::req::container_perms_into_permission_set;
-<<<<<<< HEAD
     use safe_core::ipc::resp::AccessContainerEntry;
-=======
     use safe_core::utils::test_utils::Synchronizer;
->>>>>>> fdbca8e9
     use std::collections::HashMap;
     use std::iter;
     use std::sync::{Arc, Barrier};

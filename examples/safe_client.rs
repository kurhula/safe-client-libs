--- conflicted
+++ resolved
@@ -15,10 +15,6 @@
 // Please review the Licences for the specific language governing permissions and limitations
 // relating to use of the SAFE Network Software.
 
-<<<<<<< HEAD
-extern crate mpid_messaging;
-extern crate routing;
-=======
 //! Safe client example.
 
 // For explanation of lint checks, run `rustc -W help` or see
@@ -39,7 +35,8 @@
 #![cfg_attr(feature="clippy", plugin(clippy))]
 #![cfg_attr(feature="clippy", deny(clippy, clippy_pedantic))]
 
->>>>>>> d0a804d6
+extern crate mpid_messaging;
+extern crate routing;
 extern crate safe_core;
 extern crate sodiumoxide;
 extern crate xor_name;

--- conflicted
+++ resolved
@@ -24,8 +24,7 @@
                 vec_clone_from_raw_parts};
 use ffi_utils::callback::Callback;
 use object_cache::MDataEntriesHandle;
-use routing::ClientError;
-use routing::Value;
+use routing::{ClientError, Value};
 use safe_core::CoreError;
 use std::collections::BTreeMap;
 use std::os::raw::c_void;
@@ -229,12 +228,8 @@
     use ffi_utils::test_utils::{call_0, call_1, call_vec, send_via_user_data, sender_as_user_data};
     use ffi_utils::vec_clone_from_raw_parts;
     use object_cache::MDataEntryActionsHandle;
-<<<<<<< HEAD
     use routing::{Action, PermissionSet, Value};
-=======
-    use routing::Value;
     use safe_core::ipc::resp::MDataValue;
->>>>>>> 48909177
     use safe_core::utils;
     use std::collections::BTreeMap;
     use std::os::raw::c_void;
